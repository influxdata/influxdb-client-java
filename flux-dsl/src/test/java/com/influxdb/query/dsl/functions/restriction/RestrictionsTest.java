--- conflicted
+++ resolved
@@ -65,18 +65,18 @@
     }
 
     @Test
-<<<<<<< HEAD
     void contains() {
 
         Restrictions restrictions = Restrictions.value().contains(new String[]{"value1", "value2"});
         System.out.println(restrictions);
         Assertions.assertThat(restrictions.toString()).isEqualTo("contains(value: r[\"_value\"], set:[\"value1\", \"value2\"])");
-=======
+    }
+
+    @Test
     void not() {
 
         Restrictions restrictions = Restrictions.not(Restrictions.value().exists());
         Assertions.assertThat(restrictions.toString()).isEqualTo("not exists r[\"_value\"]");
->>>>>>> 4ee481b8
     }
 
     @Test
